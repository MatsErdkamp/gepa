--- conflicted
+++ resolved
@@ -61,11 +61,8 @@
 
     dominators = [p for p in programs if p not in dominated]
     for front in program_at_pareto_front_valset.values():
-<<<<<<< HEAD
-=======
         if not front:
             continue
->>>>>>> 2241012e
         assert any(p in front for p in dominators)
 
     new_program_at_pareto_front_valset = {
@@ -106,11 +103,6 @@
                 program_frequency_in_validation_pareto_front[prog_idx] = 0
             program_frequency_in_validation_pareto_front[prog_idx] += 1
 
-<<<<<<< HEAD
-    sampling_list = [prog_idx for prog_idx, freq in program_frequency_in_validation_pareto_front.items() for _ in range(freq)]
-    if not sampling_list:
-        return idxmax(train_val_weighted_agg_scores_for_all_programs)
-=======
     sampling_list = [
         prog_idx for prog_idx, freq in program_frequency_in_validation_pareto_front.items() for _ in range(freq)
     ]
@@ -121,6 +113,5 @@
     #     return idxmax(train_val_weighted_agg_scores_for_all_programs)
     assert len(sampling_list) > 0
 
->>>>>>> 2241012e
     curr_prog_id = rng.choice(sampling_list)
     return curr_prog_id