--- conflicted
+++ resolved
@@ -4,16 +4,11 @@
 import math
 import random
 from copy import deepcopy
-from typing import Any, Callable
-
-<<<<<<< HEAD
-from gepa.core.adapter import DataInst, EvaluationBatch
-from gepa.core.state import GEPAState
-=======
-from gepa.core.adapter import DataInst, RolloutOutput
+from typing import Any, Callable, Sequence
+
+from gepa.core.adapter import DataInst, EvaluationBatch, RolloutOutput, Trajectory
 from gepa.core.data_loader import DataId, DataLoader
 from gepa.core.state import GEPAState, ProgramIdx
->>>>>>> 2241012e
 from gepa.gepa_utils import find_dominator_programs
 from gepa.proposer.base import CandidateProposal, ProposeNewCandidate
 
@@ -50,7 +45,6 @@
 
 
 def find_common_ancestor_pair(
-<<<<<<< HEAD
     rng,
     parent_list,
     program_indexes,
@@ -58,9 +52,6 @@
     agg_scores,
     program_candidates,
     max_attempts=10,
-=======
-    rng, parent_list, program_indexes, merges_performed, agg_scores, program_candidates, max_attempts=10
->>>>>>> 2241012e
 ):
     def get_ancestors(node, ancestors_found):
         parents = parent_list[node]
@@ -93,13 +84,9 @@
         if common_ancestors:
             # Select a random common ancestor
             common_ancestor = rng.choices(
-<<<<<<< HEAD
                 common_ancestors,
                 k=1,
                 weights=[agg_scores[ancestor] for ancestor in common_ancestors],
-=======
-                common_ancestors, k=1, weights=[agg_scores[ancestor] for ancestor in common_ancestors]
->>>>>>> 2241012e
             )[0]
             return (i, j, common_ancestor)
 
@@ -107,22 +94,17 @@
 
 
 def sample_and_attempt_merge_programs_by_common_predictors(
-    agg_scores,
-    rng,
-    merge_candidates,
-    merges_performed,
+    agg_scores: Sequence[float],
+    rng: random.Random,
+    merge_candidates: Sequence[ProgramIdx],
+    merges_performed: tuple[
+        list[tuple[ProgramIdx, ProgramIdx, ProgramIdx]], list[tuple[ProgramIdx, ProgramIdx, tuple[ProgramIdx, ...]]]
+    ],
     program_candidates: list[dict[str, str]],
-    parent_program_for_candidate,
-<<<<<<< HEAD
-    program_val_scores,
-    overlap_floor: int = 5,
+    parent_program_for_candidate: list[list[ProgramIdx | None]],
+    has_val_support_overlap: Callable[[ProgramIdx, ProgramIdx], bool] | None = None,
     max_attempts: int = 10,
-):
-=======
-    has_val_support_overlap: Callable[[ProgramIdx, ProgramIdx], bool] | None = None,
-    max_attempts=10,
 ) -> tuple[dict[str, str], ProgramIdx, ProgramIdx, ProgramIdx] | None:
->>>>>>> 2241012e
     if len(merge_candidates) < 2:
         return None
     if len(parent_program_for_candidate) < 3:
@@ -142,20 +124,8 @@
             continue
         id1, id2, ancestor = ids_to_merge
 
-<<<<<<< HEAD
-        assert (
-            id1,
-            id2,
-            ancestor,
-        ) not in merges_performed, "This pair has already been merged"
-
-        common_ids = set(program_val_scores[id1].keys()) & set(program_val_scores[id2].keys())
-        if len(common_ids) < overlap_floor:
-            continue
-
-=======
-        assert (id1, id2, ancestor) not in merges_performed, "This pair has already been merged"
->>>>>>> 2241012e
+        if (id1, id2, ancestor) in merges_performed[0]:
+            continue
         assert agg_scores[ancestor] <= agg_scores[id1], "Ancestor should not be better than its descendants"
         assert agg_scores[ancestor] <= agg_scores[id2], "Ancestor should not be better than its descendants"
         assert id1 != id2, "Cannot merge the same program"
@@ -164,7 +134,7 @@
 
         new_program = deepcopy(program_candidates[ancestor])
 
-        new_prog_desc = ()
+        new_prog_desc: tuple[ProgramIdx, ...] = ()
 
         pred_names = set(program_candidates[ancestor].keys())
         assert pred_names == set(program_candidates[id1].keys()) == set(program_candidates[id2].keys()), (
@@ -177,21 +147,10 @@
             if ((pred_anc == pred_id1) or (pred_anc == pred_id2)) and (pred_id1 != pred_id2):
                 # We have a predictor that is the same as one of its ancestors, so we can update it with the other
                 same_as_ancestor_id = 1 if pred_anc == pred_id1 else 2
-                # new_program.named_predictors()[pred_idx][1].signature = program_candidates[id2 if same_as_ancestor_id == 1 else id1].named_predictors()[pred_idx][1].signature
                 new_program[pred_name] = program_candidates[id2 if same_as_ancestor_id == 1 else id1][pred_name]
-<<<<<<< HEAD
-                new_prog_desc = (
-                    *new_prog_desc,
-                    id2 if same_as_ancestor_id == 1 else id1,
-                )
-=======
                 new_prog_desc = (*new_prog_desc, id2 if same_as_ancestor_id == 1 else id1)
->>>>>>> 2241012e
             elif (pred_anc != pred_id1) and (pred_anc != pred_id2):
                 # Both predictors are different from  the ancestor, and it is difficult to decide which one gives the benefits
-                # We randomly select one of the descendants to update the predictor
-                # The probability of selecting is proportional to the agg_scores of the descendants
-                # prog_to_get_instruction_from = id1 if (rng.random() < (agg_scores[id1] / (agg_scores[id1] + agg_scores[id2]))) else id2
                 prog_to_get_instruction_from = (
                     id1
                     if (agg_scores[id1] > agg_scores[id2])
@@ -201,35 +160,27 @@
                 new_prog_desc = (*new_prog_desc, prog_to_get_instruction_from)
             elif pred_id1 == pred_id2:
                 # Either both predictors are the same, or both are different from the ancestor
-                # If both are different from the ancestor, we should use the new predictor, so selecting either one of the descendants is fine
-                # If both are same as the ancesor, again selecting any one of the descendants is fine
-                # So let's select id1
                 new_program[pred_name] = program_candidates[id1][pred_name]
                 new_prog_desc = (*new_prog_desc, id1)
             else:
-                assert False, "Unexpected case in predictor merging logic"
+                raise AssertionError("Unexpected case in predictor merging logic")
 
         if (id1, id2, new_prog_desc) in merges_performed[1]:
             # This triplet has already been merged, so we skip it
             continue
 
         if has_val_support_overlap and not has_val_support_overlap(id1, id2):
-            # not enough overlapping validation support for candidates
+            # Not enough overlapping validation support for candidates
             continue
 
         merges_performed[1].append((id1, id2, new_prog_desc))
 
-        return (new_program, id1, id2, ancestor)
+        return new_program, id1, id2, ancestor
 
     return None
 
 
-<<<<<<< HEAD
-
-class MergeProposer(ProposeNewCandidate):
-=======
 class MergeProposer(ProposeNewCandidate[DataId]):
->>>>>>> 2241012e
     """
     Implements current merge flow:
     - Find merge candidates among Pareto front dominators
@@ -242,18 +193,17 @@
     def __init__(
         self,
         logger: Any,
-<<<<<<< HEAD
-        valset: list[DataInst],
-        evaluator: Callable[[list[DataInst], dict[str, str]], EvaluationBatch],
-=======
         valset: DataLoader[DataId, DataInst],
-        evaluator: Callable[[list[DataInst], dict[str, str]], tuple[list[RolloutOutput], list[float]]],
->>>>>>> 2241012e
+        evaluator: Callable[
+            [list[DataInst], dict[str, str]],
+            EvaluationBatch[Trajectory, RolloutOutput]
+            | tuple[list[RolloutOutput], list[float]]
+            | tuple[list[RolloutOutput], list[float], Sequence[dict[str, float]] | None],
+        ],
         use_merge: bool,
         max_merge_invocations: int,
         val_overlap_floor: int = 5,
         rng: random.Random | None = None,
-        val_overlap_floor: int = 5,
         frontier_type: str = "instance",
     ):
         self.logger = logger
@@ -267,18 +217,33 @@
             self.rng = rng
 
         self.val_overlap_floor = val_overlap_floor
-<<<<<<< HEAD
         self.frontier_type = frontier_type
-
-=======
->>>>>>> 2241012e
         # Internal counters matching original behavior
         self.merges_due = 0
         self.total_merges_tested = 0
-        self.merges_performed: tuple[list[tuple[int, int, int]], Any] = ([], [])
+        self.merges_performed: tuple[
+            list[tuple[ProgramIdx, ProgramIdx, ProgramIdx]],
+            list[tuple[ProgramIdx, ProgramIdx, tuple[ProgramIdx, ...]]],
+        ] = ([], [])
 
         # Toggle controlled by engine: set True when last iter found new program
         self.last_iter_found_new_program = False
+
+    @staticmethod
+    def _coerce_evaluation_result(
+        evaluation_result: EvaluationBatch[Trajectory, RolloutOutput]
+        | tuple[list[RolloutOutput], list[float]]
+        | tuple[list[RolloutOutput], list[float], Sequence[dict[str, float]] | None],
+    ) -> tuple[list[RolloutOutput], list[float]]:
+        if isinstance(evaluation_result, EvaluationBatch):
+            return evaluation_result.outputs, evaluation_result.scores
+        if len(evaluation_result) == 3:
+            outputs, scores, _ = evaluation_result
+            return outputs, scores
+        if len(evaluation_result) == 2:
+            outputs, scores = evaluation_result
+            return outputs, scores
+        raise ValueError("Unexpected evaluator return signature")
 
     def schedule_if_needed(self):
         if self.use_merge and self.total_merges_tested < self.max_merge_invocations:
@@ -286,17 +251,10 @@
 
     def select_eval_subsample_for_merged_program(
         self,
-<<<<<<< HEAD
-        scores1: dict[int, float],
-        scores2: dict[int, float],
-        num_subsample_ids: int = 5,
-    ) -> list[int]:
-=======
         scores1: dict[DataId, float],
         scores2: dict[DataId, float],
         num_subsample_ids: int = 5,
     ) -> list[DataId]:
->>>>>>> 2241012e
         common_ids = list(set(scores1.keys()) & set(scores2.keys()))
 
         p1 = [idx for idx in common_ids if scores1[idx] > scores2[idx]]
@@ -304,11 +262,7 @@
         p3 = [idx for idx in common_ids if idx not in p1 and idx not in p2]
 
         n_each = max(1, math.ceil(num_subsample_ids / 3))
-<<<<<<< HEAD
-        selected: list[int] = []
-=======
         selected: list[DataId] = []
->>>>>>> 2241012e
         for bucket in (p1, p2, p3):
             if len(selected) >= num_subsample_ids:
                 break
@@ -322,7 +276,7 @@
             unused = [idx for idx in common_ids if idx not in selected]
             if len(unused) >= remaining:
                 selected += self.rng.sample(unused, k=remaining)
-            else:
+            elif common_ids:
                 selected += self.rng.choices(common_ids, k=remaining)
 
         return selected[:num_subsample_ids]
@@ -336,10 +290,16 @@
             self.logger.log(f"Iteration {i}: No merge candidates scheduled")
             return None
 
-<<<<<<< HEAD
-        pareto_front_programs = state.get_pareto_front_mapping(self.frontier_type)
-        merge_candidates = find_dominator_programs(pareto_front_programs, state.per_program_tracked_scores)
-=======
+        if hasattr(state, "get_pareto_front_mapping"):
+            pareto_front_programs = state.get_pareto_front_mapping(self.frontier_type)
+        else:
+            pareto_front_programs = state.program_at_pareto_front_valset
+
+        tracked_scores: Sequence[float] = getattr(
+            state, "per_program_tracked_scores", state.program_full_scores_val_set
+        )
+        merge_candidates = find_dominator_programs(pareto_front_programs, list(tracked_scores))
+
         def has_val_support_overlap(id1: ProgramIdx, id2: ProgramIdx) -> bool:
             if self.val_overlap_floor <= 0:
                 return True
@@ -348,29 +308,20 @@
             )
             return len(common_ids) >= self.val_overlap_floor
 
-        pareto_front_programs = state.program_at_pareto_front_valset
-        merge_candidates = find_dominator_programs(pareto_front_programs, state.program_full_scores_val_set)
->>>>>>> 2241012e
         merge_output = sample_and_attempt_merge_programs_by_common_predictors(
-            agg_scores=state.program_full_scores_val_set,
+            agg_scores=list(tracked_scores),
             rng=self.rng,
             merge_candidates=merge_candidates,
             merges_performed=self.merges_performed,
             program_candidates=state.program_candidates,
             parent_program_for_candidate=state.parent_program_for_candidate,
-<<<<<<< HEAD
-            program_val_scores=state.prog_candidate_val_subscores,
-            overlap_floor=self.val_overlap_floor,
-=======
             has_val_support_overlap=has_val_support_overlap,
->>>>>>> 2241012e
-        )
-
-        if not merge_output:
+        )
+
+        if merge_output is None:
             self.logger.log(f"Iteration {i}: No merge candidates found")
             return None
 
-        # success, new_program, id1, id2, ancestor
         new_program, id1, id2, ancestor = merge_output
         state.full_program_trace[-1]["merged"] = True
         state.full_program_trace[-1]["merged_entities"] = (id1, id2, ancestor)
@@ -381,25 +332,21 @@
             state.prog_candidate_val_subscores[id1],
             state.prog_candidate_val_subscores[id2],
         )
-<<<<<<< HEAD
         if not subsample_ids:
             self.logger.log(
                 f"Iteration {i}: Skipping merge of {id1} and {id2} due to insufficient overlapping val coverage"
             )
             return None
-        mini_devset = [self.valset[k] for k in subsample_ids]
-=======
+
         mini_devset = self.valset.fetch(subsample_ids)
         # below is a post condition of `select_eval_subsample_for_merged_program`
         assert set(subsample_ids).issubset(state.prog_candidate_val_subscores[id1].keys())
-        assert set(subsample_ids).issubset(state.prog_candidate_val_subscores[id2])
->>>>>>> 2241012e
+        assert set(subsample_ids).issubset(state.prog_candidate_val_subscores[id2].keys())
         id1_sub_scores = [state.prog_candidate_val_subscores[id1][k] for k in subsample_ids]
         id2_sub_scores = [state.prog_candidate_val_subscores[id2][k] for k in subsample_ids]
         state.full_program_trace[-1]["subsample_ids"] = subsample_ids
 
-        eval_batch = self.evaluator(mini_devset, new_program)
-        new_sub_scores = eval_batch.scores
+        _, new_sub_scores = self._coerce_evaluation_result(self.evaluator(mini_devset, new_program))
 
         state.full_program_trace[-1]["id1_subsample_scores"] = id1_sub_scores
         state.full_program_trace[-1]["id2_subsample_scores"] = id2_sub_scores
@@ -413,10 +360,7 @@
             candidate=new_program,
             parent_program_ids=[id1, id2],
             subsample_indices=subsample_ids,
-            subsample_scores_before=[
-                sum(id1_sub_scores),
-                sum(id2_sub_scores),
-            ],  # packed as [parent1_sum, parent2_sum]
+            subsample_scores_before=[sum(id1_sub_scores), sum(id2_sub_scores)],
             subsample_scores_after=new_sub_scores,
             tag="merge",
             metadata={"ancestor": ancestor},
