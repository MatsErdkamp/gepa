--- conflicted
+++ resolved
@@ -90,30 +90,6 @@
     def to_dict(self) -> dict[str, Any]:
         cands = [dict(cand.items()) for cand in self.candidates]
 
-<<<<<<< HEAD
-        return dict(
-            candidates=cands,
-            parents=self.parents,
-            val_aggregate_scores=self.val_aggregate_scores,
-            val_subscores=self.val_subscores,
-            best_outputs_valset=self.best_outputs_valset,
-            per_val_instance_best_candidates={k: list(v) for k, v in self.per_val_instance_best_candidates.items()},
-            val_aggregate_subscores=self.val_aggregate_subscores,
-            per_objective_best_candidates=(
-                {k: list(v) for k, v in self.per_objective_best_candidates.items()}
-                if self.per_objective_best_candidates is not None
-                else None
-            ),
-            objective_pareto_front=self.objective_pareto_front,
-            discovery_eval_counts=self.discovery_eval_counts,
-            total_metric_calls=self.total_metric_calls,
-            num_full_val_evals=self.num_full_val_evals,
-            run_dir=self.run_dir,
-            seed=self.seed,
-            best_idx=self.best_idx,
-            validation_schema_version=GEPAResult._VALIDATION_SCHEMA_VERSION,
-        )
-=======
         return {
             "candidates": cands,
             "parents": self.parents,
@@ -123,6 +99,13 @@
             "per_val_instance_best_candidates": {
                 val_id: list(front) for val_id, front in self.per_val_instance_best_candidates.items()
             },
+            "val_aggregate_subscores": self.val_aggregate_subscores,
+            "per_objective_best_candidates": (
+                {k: list(v) for k, v in self.per_objective_best_candidates.items()}
+                if self.per_objective_best_candidates is not None
+                else None
+            ),
+            "objective_pareto_front": self.objective_pareto_front,
             "discovery_eval_counts": self.discovery_eval_counts,
             "total_metric_calls": self.total_metric_calls,
             "num_full_val_evals": self.num_full_val_evals,
@@ -131,7 +114,6 @@
             "best_idx": self.best_idx,
             "validation_schema_version": GEPAResult._VALIDATION_SCHEMA_VERSION,
         }
->>>>>>> 2331a76c
 
     @staticmethod
     def from_dict(d: dict[str, Any]) -> "GEPAResult[RolloutOutput, DataId]":
@@ -218,25 +200,18 @@
         return GEPAResult(**kwargs)
 
     @staticmethod
-<<<<<<< HEAD
-    def from_state(state: Any, run_dir: str | None = None, seed: int | None = None) -> "GEPAResult":
-        """
-        Build a GEPAResult from a GEPAState.
-        """
-        objective_scores_list = [dict(scores) for scores in state.prog_candidate_objective_scores]
-        has_objective_scores = any(obj for obj in objective_scores_list)
-        per_objective_best = {
-            objective: set(front) for objective, front in state.program_at_pareto_front_objectives.items()
-        }
-        objective_front = dict(state.objective_pareto_front)
-=======
     def from_state(
         state: "GEPAState[RolloutOutput, DataId]",
         run_dir: str | None = None,
         seed: int | None = None,
     ) -> "GEPAResult[RolloutOutput, DataId]":
         """Build a GEPAResult from a GEPAState."""
->>>>>>> 2331a76c
+        objective_scores_list = [dict(scores) for scores in state.prog_candidate_objective_scores]
+        has_objective_scores = any(obj for obj in objective_scores_list)
+        per_objective_best = {
+            objective: set(front) for objective, front in state.program_at_pareto_front_objectives.items()
+        }
+        objective_front = dict(state.objective_pareto_front)
 
         return GEPAResult(
             candidates=list(state.program_candidates),
