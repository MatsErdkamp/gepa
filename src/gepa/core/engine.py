--- conflicted
+++ resolved
@@ -2,31 +2,21 @@
 # https://github.com/gepa-ai/gepa
 
 import traceback
-<<<<<<< HEAD
-from typing import Any, Callable, Generic, Sequence
+from collections.abc import Callable, Sequence
+from typing import Generic
 
 from gepa.core.adapter import DataInst, EvaluationBatch, RolloutOutput, Trajectory
 from gepa.core.data_loader import DataId, DataLoader, ensure_loader
-from gepa.core.state import GEPAState, ValsetEvaluation, initialize_gepa_state
-=======
-from typing import Generic
-
-from gepa.core.adapter import DataInst, EvaluatorFn, RolloutOutput, Trajectory
-from gepa.core.data_loader import DataId, DataLoader, ensure_loader
-from gepa.core.state import GEPAState, ProgramIdx, initialize_gepa_state
+from gepa.core.state import GEPAState, ProgramIdx, ValsetEvaluation, initialize_gepa_state
 from gepa.logging.experiment_tracker import ExperimentTracker
 from gepa.logging.logger import LoggerProtocol
->>>>>>> 2331a76c
 from gepa.logging.utils import log_detailed_metrics_after_discovering_new_program
 from gepa.proposer.merge import MergeProposer
 from gepa.proposer.reflective_mutation.reflective_mutation import (
     ReflectiveMutationProposer,
 )
 from gepa.strategies.eval_policy import EvaluationPolicy, FullEvaluationPolicy
-<<<<<<< HEAD
-=======
 from gepa.utils import StopperProtocol
->>>>>>> 2331a76c
 
 # Import tqdm for progress bar functionality
 try:
@@ -41,16 +31,12 @@
     def __init__(
         self,
         run_dir: str | None,
-<<<<<<< HEAD
         evaluator: Callable[
             [list[DataInst], dict[str, str]],
             EvaluationBatch[Trajectory, RolloutOutput]
             | tuple[list[RolloutOutput], list[float]]
             | tuple[list[RolloutOutput], list[float], Sequence[dict[str, float]] | None],
         ],
-=======
-        evaluator: EvaluatorFn,
->>>>>>> 2331a76c
         valset: list[DataInst] | DataLoader[DataId, DataInst] | None,
         seed_candidate: dict[str, str],
         # Controls
@@ -90,12 +76,9 @@
 
         self.reflective_proposer = reflective_proposer
         self.merge_proposer = merge_proposer
-<<<<<<< HEAD
         self.frontier_type = frontier_type
 
         # Merge scheduling flags (mirroring previous behavior)
-=======
->>>>>>> 2331a76c
         if self.merge_proposer is not None:
             self.merge_proposer.last_iter_found_new_program = False
 
@@ -108,7 +91,6 @@
             val_evaluation_policy if val_evaluation_policy is not None else FullEvaluationPolicy()
         )
 
-<<<<<<< HEAD
     @staticmethod
     def _coerce_evaluation_result(
         evaluation_result: (
@@ -131,25 +113,17 @@
             return outputs, scores, None
         raise ValueError("Unexpected evaluator return signature")
 
-    def _evaluate_on_valset(self, program: dict[str, str], state: GEPAState) -> ValsetEvaluation[RolloutOutput, DataId]:
-        assert self.valset is not None
-
-        val_ids = self.val_evaluation_policy.get_eval_batch(self.valset, state)
-        batch = self.valset.fetch(val_ids)
-        outputs, scores, objective_scores = self._coerce_evaluation_result(self.evaluator(batch, program))
-=======
     def _evaluate_on_valset(
         self,
         program: dict[str, str],
         state: GEPAState[RolloutOutput, DataId],
-    ) -> tuple[dict[DataId, RolloutOutput], dict[DataId, float]]:
+    ) -> ValsetEvaluation[RolloutOutput, DataId]:
         valset = self.valset
         assert valset is not None
 
         val_ids = self.val_evaluation_policy.get_eval_batch(valset, state)
         batch = valset.fetch(val_ids)
-        outputs, scores = self.evaluator(batch, program)
->>>>>>> 2331a76c
+        outputs, scores, objective_scores = self._coerce_evaluation_result(self.evaluator(batch, program))
         assert len(outputs) == len(val_ids), "Eval outputs should match length of selected validation indices"
         assert len(scores) == len(val_ids), "Eval scores should match length of selected validation indices"
 
@@ -164,13 +138,8 @@
             objective_scores_by_val_id=objective_by_val_idx,
         )
 
-<<<<<<< HEAD
-    def _get_pareto_front_programs(self, state: GEPAState) -> dict[Any, set[int]]:
+    def _get_pareto_front_programs(self, state: GEPAState[RolloutOutput, DataId]) -> dict[DataId, set[ProgramIdx]]:
         return state.get_pareto_front_mapping(self.frontier_type)
-=======
-    def _get_pareto_front_programs(self, state: GEPAState[RolloutOutput, DataId]) -> dict[DataId, set[ProgramIdx]]:
-        return state.program_at_pareto_front_valset
->>>>>>> 2331a76c
 
     def _run_full_eval_and_add(
         self,
@@ -253,23 +222,19 @@
         if valset is None:
             raise ValueError("valset must be provided to GEPAEngine.run()")
 
-<<<<<<< HEAD
-        def valset_evaluator(program: dict[str, str]):
-            all_ids = list(self.valset.all_ids())
-            eval_result = self.evaluator(self.valset.fetch(all_ids), program)
+        def valset_evaluator(
+            program: dict[str, str],
+        ) -> (
+            tuple[dict[DataId, RolloutOutput], dict[DataId, float]]
+            | tuple[dict[DataId, RolloutOutput], dict[DataId, float], dict[DataId, dict[str, float]] | None]
+        ):
+            all_ids = list(valset.all_ids())
+            eval_result = self.evaluator(valset.fetch(all_ids), program)
             outputs, scores, objective_scores = self._coerce_evaluation_result(eval_result)
             outputs_dict = dict(zip(all_ids, outputs, strict=False))
             scores_dict = dict(zip(all_ids, scores, strict=False))
             objective_scores_dict = (
                 dict(zip(all_ids, objective_scores, strict=False)) if objective_scores is not None else None
-=======
-        def valset_evaluator(program: dict[str, str]) -> tuple[dict[DataId, RolloutOutput], dict[DataId, float]]:
-            all_ids = list(valset.all_ids())
-            all_outputs, all_scores = self.evaluator(valset.fetch(all_ids), program)
-            return (
-                dict(zip(all_ids, all_outputs, strict=False)),
-                dict(zip(all_ids, all_scores, strict=False)),
->>>>>>> 2331a76c
             )
             return outputs_dict, scores_dict, objective_scores_dict
 
