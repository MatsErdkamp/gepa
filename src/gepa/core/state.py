# Copyright (c) 2025 Lakshya A Agrawal and the GEPA contributors
# https://github.com/gepa-ai/gepa

import json
import os
from collections import defaultdict
from collections.abc import Callable
from dataclasses import dataclass
from typing import Any, ClassVar, Generic, Literal, TypeAlias

from gepa.core.adapter import RolloutOutput
from gepa.core.data_loader import DataId
from gepa.gepa_utils import json_default
from gepa.logging.logger import LoggerProtocol

# Types for GEPAState
ProgramIdx = int
ValScores: TypeAlias = dict[DataId, float]
ValOutputs: TypeAlias = dict[DataId, RolloutOutput]
ObjectiveScores: TypeAlias = dict[str, float]
ValObjectiveScores: TypeAlias = dict[DataId, ObjectiveScores]
FrontierType: TypeAlias = Literal["instance", "objective", "hybrid", "cartesian"]


@dataclass(slots=True)
class ValsetEvaluation(Generic[RolloutOutput, DataId]):
    outputs_by_val_id: ValOutputs
    scores_by_val_id: ValScores
    objective_scores_by_val_id: ValObjectiveScores | None = None


class GEPAState(Generic[RolloutOutput, DataId]):
    """Persistent optimizer state tracking candidates, sparse validation coverage, and objective frontiers."""

    _VALIDATION_SCHEMA_VERSION: ClassVar[int] = 3

    program_candidates: list[dict[str, str]]
    parent_program_for_candidate: list[list[ProgramIdx | None]]
    prog_candidate_val_subscores: list[ValScores]
    prog_candidate_objective_scores: list[ObjectiveScores]

    pareto_front_valset: ValScores
    program_at_pareto_front_valset: dict[DataId, set[ProgramIdx]]
    objective_pareto_front: ObjectiveScores
    program_at_pareto_front_objectives: dict[str, set[ProgramIdx]]
    pareto_front_cartesian: dict[tuple[DataId, str], float]
    program_at_pareto_front_cartesian: dict[tuple[DataId, str], set[ProgramIdx]]

    list_of_named_predictors: list[str]
    named_predictor_id_to_update_next_for_program_candidate: list[int]

    i: int
    num_full_ds_evals: int

    total_num_evals: int

    num_metric_calls_by_discovery: list[int]

    full_program_trace: list[dict[str, Any]]
    best_outputs_valset: dict[DataId, list[tuple[ProgramIdx, RolloutOutput]]] | None

    validation_schema_version: int

    def __init__(
        self,
        seed_candidate: dict[str, str],
        base_valset_eval_output: tuple[ValOutputs, ValScores, dict[DataId, ObjectiveScores] | None],
        track_best_outputs: bool = False,
        frontier_type: FrontierType = "instance",
    ):
        base_evaluation = self._normalize_base_eval_output(base_valset_eval_output)

        self.program_candidates = [dict(seed_candidate)]
        self.prog_candidate_val_subscores = [dict(base_evaluation.scores_by_val_id)]

        base_objective_aggregates = self._aggregate_objective_scores(base_evaluation.objective_scores_by_val_id)
        self.prog_candidate_objective_scores = [base_objective_aggregates]

        self.parent_program_for_candidate = [[None]]

        self.frontier_type: FrontierType = frontier_type
        self.pareto_front_valset = {val_id: score for val_id, score in base_evaluation.scores_by_val_id.items()}
        self.program_at_pareto_front_valset = {val_id: {0} for val_id in base_evaluation.scores_by_val_id.keys()}
        self.objective_pareto_front = dict(base_objective_aggregates)
        self.program_at_pareto_front_objectives = {objective: {0} for objective in base_objective_aggregates.keys()}
        # Cartesian frontier will be base_evaluation.objective_scores_by_val_id
        if frontier_type == "cartesian":
            assert base_evaluation.objective_scores_by_val_id is not None
            self.pareto_front_cartesian = {
                (val_id, objective): objective_score
                for val_id, objective_scores in base_evaluation.objective_scores_by_val_id.items()
                for objective, objective_score in objective_scores.items()
            }
            self.program_at_pareto_front_cartesian = {
                (val_id, objective): {0}
                for val_id, objective_scores in base_evaluation.objective_scores_by_val_id.items()
                for objective in objective_scores.keys()
            }
        else:
            self.pareto_front_cartesian = {}
            self.program_at_pareto_front_cartesian = {}

        self.list_of_named_predictors = list(seed_candidate.keys())
        self.named_predictor_id_to_update_next_for_program_candidate = [0]
        self.i = -1

        self.num_metric_calls_by_discovery = [0]

        if track_best_outputs:
            self.best_outputs_valset = {
                val_id: [(0, output)] for val_id, output in base_evaluation.outputs_by_val_id.items()
            }
        else:
            self.best_outputs_valset = None

        self.full_program_trace = []
        self.validation_schema_version = self._VALIDATION_SCHEMA_VERSION

    def is_consistent(self) -> bool:
        assert len(self.program_candidates) == len(self.parent_program_for_candidate)
        assert len(self.program_candidates) == len(self.named_predictor_id_to_update_next_for_program_candidate)
        assert len(self.program_candidates) == len(self.prog_candidate_val_subscores)
        assert len(self.program_candidates) == len(self.prog_candidate_objective_scores)
        assert len(self.program_candidates) == len(self.num_metric_calls_by_discovery)

        assert len(self.pareto_front_valset) == len(self.program_at_pareto_front_valset)
        assert set(self.pareto_front_valset.keys()) == set(self.program_at_pareto_front_valset.keys())
        assert set(self.objective_pareto_front.keys()) == set(self.program_at_pareto_front_objectives.keys())

        for front in self.program_at_pareto_front_valset.values():
            for prog_idx in front:
                assert prog_idx < len(self.program_candidates), (
                    "Program index in valset pareto front exceeds number of program candidates"
                )

        return True

    def save(self, run_dir: str | None, *, use_cloudpickle: bool = False) -> None:
        if run_dir is None:
            return
        with open(os.path.join(run_dir, "gepa_state.bin"), "wb") as f:
            if use_cloudpickle:
                import cloudpickle as pickle  # type: ignore[import-not-found]
            else:
                import pickle
            serialized = dict(self.__dict__.items())
            serialized["validation_schema_version"] = GEPAState._VALIDATION_SCHEMA_VERSION
            pickle.dump(serialized, f)

    @staticmethod
    def load(run_dir: str) -> "GEPAState[RolloutOutput, DataId]":
        with open(os.path.join(run_dir, "gepa_state.bin"), "rb") as f:
            import pickle

            data = pickle.load(f)

        # handle schema migration
        version = data.get("validation_schema_version")
        if version is None or version < 2:
            GEPAState._migrate_from_legacy_state_v0(data)
            version = data.get("validation_schema_version")
        if version is None or version < GEPAState._VALIDATION_SCHEMA_VERSION:
            GEPAState._upgrade_state_dict(data)

        state = GEPAState.__new__(GEPAState)
        state.__dict__.update(data)

        state.validation_schema_version = GEPAState._VALIDATION_SCHEMA_VERSION
        assert len(state.program_candidates) == len(state.prog_candidate_val_subscores)
        assert len(state.program_candidates) == len(state.prog_candidate_objective_scores)
        assert len(state.program_candidates) == len(state.num_metric_calls_by_discovery)
        assert len(state.program_candidates) == len(state.parent_program_for_candidate)
        assert len(state.program_candidates) == len(state.named_predictor_id_to_update_next_for_program_candidate)
        assert len(state.pareto_front_valset) == len(state.program_at_pareto_front_valset)
        assert set(state.pareto_front_valset.keys()) == set(state.program_at_pareto_front_valset.keys())
        assert set(state.objective_pareto_front.keys()) == set(state.program_at_pareto_front_objectives.keys())
        return state

    @staticmethod
    def _migrate_from_legacy_state_v0(d: dict[str, Any]) -> None:
        assert isinstance(d, dict)
        assert "prog_candidate_val_subscores" in d
        assert isinstance(d["prog_candidate_val_subscores"], list)
        assert all(isinstance(scores, list) for scores in d["prog_candidate_val_subscores"])
        legacy_scores: list[list[float]] = d.pop("prog_candidate_val_subscores", [])
        d["prog_candidate_val_subscores"] = [
            {idx: score for idx, score in enumerate(scores)} for scores in legacy_scores
        ]

        pareto_front = d.get("pareto_front_valset")
        if isinstance(pareto_front, list):
            d["pareto_front_valset"] = {idx: score for idx, score in enumerate(pareto_front)}

        program_at_front = d.get("program_at_pareto_front_valset")
        if isinstance(program_at_front, list):
            d["program_at_pareto_front_valset"] = {idx: set(front) for idx, front in enumerate(program_at_front)}

        best_outputs = d.get("best_outputs_valset")
        if isinstance(best_outputs, list):
            d["best_outputs_valset"] = {idx: list(outputs) for idx, outputs in enumerate(best_outputs)}

        d["validation_schema_version"] = 2

    @staticmethod
    def _upgrade_state_dict(d: dict[str, Any]) -> None:
        num_candidates = len(d.get("program_candidates", []))
        if "prog_candidate_objective_scores" not in d:
            d["prog_candidate_objective_scores"] = [{} for _ in range(num_candidates)]
        if "objective_pareto_front" not in d:
            d["objective_pareto_front"] = {}
        if "program_at_pareto_front_objectives" not in d:
            d["program_at_pareto_front_objectives"] = {}
        d["validation_schema_version"] = GEPAState._VALIDATION_SCHEMA_VERSION

    @staticmethod
    def _normalize_base_eval_output(
        base_valset_eval_output: tuple[ValOutputs, ValScores, dict[DataId, ObjectiveScores] | None],
    ) -> ValsetEvaluation:
        outputs, scores, objective_scores = base_valset_eval_output
        return ValsetEvaluation(
            outputs_by_val_id=dict(outputs),
            scores_by_val_id=dict(scores),
            objective_scores_by_val_id=(
                dict((val_id, dict(obj_scores)) for val_id, obj_scores in objective_scores.items())
                if objective_scores is not None
                else None
            ),
        )

    @staticmethod
    def _aggregate_objective_scores(
        val_objective_scores: ValObjectiveScores | None,
    ) -> ObjectiveScores:
        if not val_objective_scores:
            return {}
        totals: dict[str, float] = {}
        counts: dict[str, int] = {}
        for objective_dict in val_objective_scores.values():
            for objective, score in objective_dict.items():
                totals[objective] = totals.get(objective, 0.0) + score
                counts[objective] = counts.get(objective, 0) + 1
        return {
            objective: totals[objective] / counts[objective] for objective in totals.keys() if counts[objective] > 0
        }

    def get_program_average_val_subset(self, program_idx: int) -> tuple[float, int]:
        # TODO: This should be only used/handled by the val_evaluation_policy, and never used directly.
        scores = self.prog_candidate_val_subscores[program_idx]
        if not scores:
            return float("-inf"), 0
        num_samples = len(scores)
        avg = sum(scores.values()) / num_samples
        return avg, num_samples

    @property
    def valset_evaluations(self) -> dict[DataId, list[ProgramIdx]]:
        """
        Valset examples by id and programs that have evaluated them. Keys include only validation
        ids that have been scored at least once.
        """
        result: dict[DataId, list[ProgramIdx]] = defaultdict(list)
        for program_idx, val_scores in enumerate(self.prog_candidate_val_subscores):
            for val_id in val_scores.keys():
                result[val_id].append(program_idx)
        return result

    @property
    def program_full_scores_val_set(self) -> list[float]:
        # TODO: This should be using the val_evaluation_policy instead of the get_program_average_val_subset method to calculate the scores.
        return [
            self.get_program_average_val_subset(program_idx)[0]
            for program_idx in range(len(self.prog_candidate_val_subscores))
        ]

    @property
    def per_program_tracked_scores(self) -> list[float]:
        return [
            self.get_program_average_val_subset(program_idx)[0]
            for program_idx in range(len(self.prog_candidate_val_subscores))
        ]

    def _update_objective_pareto_front(self, objective_scores: ObjectiveScores, program_idx: ProgramIdx) -> None:
        if not objective_scores:
            return
        for objective, score in objective_scores.items():
            prev_score = self.objective_pareto_front.get(objective, float("-inf"))
            if score > prev_score:
                self.objective_pareto_front[objective] = score
                self.program_at_pareto_front_objectives[objective] = {program_idx}
            elif score == prev_score:
                front = self.program_at_pareto_front_objectives.setdefault(objective, set())
                front.add(program_idx)

    def _update_pareto_front_for_val_id(
        self,
        val_id: DataId,
        score: float,
        program_idx: ProgramIdx,
        outputs: ValOutputs | None,
        run_dir: str | None,
        iteration: int,
    ) -> None:
        prev_score = self.pareto_front_valset.get(val_id, float("-inf"))
        if score > prev_score:
            self.pareto_front_valset[val_id] = score
            self.program_at_pareto_front_valset[val_id] = {program_idx}
            output = outputs.get(val_id) if outputs is not None else None
            if self.best_outputs_valset is not None and output is not None:
                self.best_outputs_valset[val_id] = [(program_idx, output)]
                if run_dir is not None:
                    task_dir = os.path.join(run_dir, "generated_best_outputs_valset", f"task_{val_id}")
                    os.makedirs(task_dir, exist_ok=True)
                    with open(
                        os.path.join(task_dir, f"iter_{iteration}_prog_{program_idx}.json"),
                        "w",
                    ) as fout:
                        json.dump(output, fout, indent=4, default=json_default)
        elif score == prev_score:
            pareto_front = self.program_at_pareto_front_valset.setdefault(val_id, set())
            pareto_front.add(program_idx)
            output = outputs.get(val_id) if outputs is not None else None
            if self.best_outputs_valset is not None and output is not None:
                self.best_outputs_valset[val_id].append((program_idx, output))

    def _update_pareto_front_for_cartesian(
        self,
        val_id: DataId,
        objective: str,
        objective_score: float,
        program_idx: ProgramIdx,
    ) -> None:
        prev_score = self.pareto_front_cartesian.get((val_id, objective), float("-inf"))
        if objective_score > prev_score:
            self.pareto_front_cartesian[(val_id, objective)] = objective_score
            self.program_at_pareto_front_cartesian[(val_id, objective)] = {program_idx}
        elif objective_score == prev_score:
            front = self.program_at_pareto_front_cartesian.setdefault((val_id, objective), set())
            front.add(program_idx)

    def update_state_with_new_program(
        self,
        parent_program_idx: list[ProgramIdx],
        new_program: dict[str, str],
        valset_evaluation: ValsetEvaluation,
        run_dir: str | None,
        num_metric_calls_by_discovery_of_new_program: int,
    ) -> ProgramIdx:
        new_program_idx = len(self.program_candidates)
        self.program_candidates.append(dict(new_program))
        self.num_metric_calls_by_discovery.append(num_metric_calls_by_discovery_of_new_program)

        max_predictor_id = max(
            [self.named_predictor_id_to_update_next_for_program_candidate[p] for p in parent_program_idx],
            default=0,
        )
        self.named_predictor_id_to_update_next_for_program_candidate.append(max_predictor_id)
        self.parent_program_for_candidate.append(list(parent_program_idx))

        valset_scores = dict(valset_evaluation.scores_by_val_id)
        self.prog_candidate_val_subscores.append(valset_scores)
        objective_scores = self._aggregate_objective_scores(valset_evaluation.objective_scores_by_val_id)
        self.prog_candidate_objective_scores.append(objective_scores)

        for val_id, score in valset_scores.items():
            self._update_pareto_front_for_val_id(
                val_id,
                score,
                new_program_idx,
                valset_evaluation.outputs_by_val_id,
                run_dir,
                self.i + 1,
            )

        self._update_objective_pareto_front(objective_scores, new_program_idx)

        if self.frontier_type == "cartesian":
            assert valset_evaluation.objective_scores_by_val_id is not None
            for val_id, objective_scores in valset_evaluation.objective_scores_by_val_id.items():
                for objective, objective_score in objective_scores.items():
                    self._update_pareto_front_for_cartesian(
                        val_id,
                        objective,
                        objective_score,
                        new_program_idx,
                    )

        return new_program_idx

    def _get_pareto_front_mapping(self, frontier_type: FrontierType) -> dict[Any, set[ProgramIdx]]:
        if frontier_type == "instance":
            return {val_id: set(front) for val_id, front in self.program_at_pareto_front_valset.items()}
        if frontier_type == "objective":
            return {objective: set(front) for objective, front in self.program_at_pareto_front_objectives.items()}
        if frontier_type == "hybrid":
            combined: dict[Any, set[ProgramIdx]] = {
                ("val_id", val_id): set(front) for val_id, front in self.program_at_pareto_front_valset.items()
            }
            for objective, front in self.program_at_pareto_front_objectives.items():
                combined[("objective", objective)] = set(front)
            return combined
        if frontier_type == "cartesian":
            return {
                ("cartesian", val_id, objective): set(front)
                for (val_id, objective), front in self.program_at_pareto_front_cartesian.items()
            }
        raise ValueError(f"Unknown frontier_type: {frontier_type}")

    def get_pareto_front_mapping(self) -> dict[Any, set[ProgramIdx]]:
        return self._get_pareto_front_mapping(self.frontier_type)


def write_eval_scores_to_directory(scores: ValScores, output_dir: str) -> None:
    for val_id, score in scores.items():
        task_dir = os.path.join(output_dir, f"task_{val_id}")
        os.makedirs(task_dir, exist_ok=True)
        with open(os.path.join(task_dir, f"iter_{0}_prog_0.json"), "w") as f:
            json.dump(score, f, indent=4, default=json_default)

def write_eval_outputs_to_directory(outputs, output_dir: str) -> None:
    """
    Write generated rollout outputs (not scalar scores) to disk.

    Structure:
      {output_dir}/task_{val_id}/iter_0_prog_0.json

    This directory is used to store best outputs for inspection/reuse.
    """
    for val_id, output in outputs.items():
        task_dir = os.path.join(output_dir, f"task_{val_id}")
        os.makedirs(task_dir, exist_ok=True)
        with open(os.path.join(task_dir, "iter_0_prog_0.json"), "w") as f:
            json.dump(output, f, indent=4, default=json_default)


def initialize_gepa_state(
    run_dir: str | None,
    logger: LoggerProtocol,
    seed_candidate: dict[str, str],
    valset_evaluator: Callable[
        [dict[str, str]],
        tuple[ValOutputs, ValScores, dict[DataId, ObjectiveScores] | None],
    ],
    track_best_outputs: bool = False,
    frontier_type: FrontierType = "instance",
) -> GEPAState[RolloutOutput, DataId]:
    if run_dir is not None and os.path.exists(os.path.join(run_dir, "gepa_state.bin")):
        logger.log("Loading gepa state from run dir")
        gepa_state = GEPAState.load(run_dir)
    else:
        num_evals_run = 0

        eval_result = valset_evaluator(seed_candidate)
        seed_val_outputs, seed_val_scores, seed_objective_scores = eval_result

        seed_valset_evaluation = GEPAState._normalize_base_eval_output(
            (seed_val_outputs, seed_val_scores, seed_objective_scores)
        )

        if run_dir is not None:
<<<<<<< HEAD
            write_eval_scores_to_directory(
                seed_valset_evaluation.scores_by_val_id,
                os.path.join(run_dir, "generated_best_outputs_valset"),
            )
        num_evals_run += len(seed_valset_evaluation.scores_by_val_id)
=======
            write_eval_outputs_to_directory(seed_val_outputs, os.path.join(run_dir, "generated_best_outputs_valset"))

        num_evals_run += len(seed_val_scores)
>>>>>>> c9532248

        gepa_state = GEPAState(
            seed_candidate,
            (
                seed_valset_evaluation.outputs_by_val_id,
                seed_valset_evaluation.scores_by_val_id,
                seed_valset_evaluation.objective_scores_by_val_id,
            ),
            track_best_outputs=track_best_outputs,
            frontier_type=frontier_type,
        )

        gepa_state.num_full_ds_evals = 1
        gepa_state.total_num_evals = num_evals_run

    return gepa_state<|MERGE_RESOLUTION|>--- conflicted
+++ resolved
@@ -416,6 +416,7 @@
         with open(os.path.join(task_dir, f"iter_{0}_prog_0.json"), "w") as f:
             json.dump(score, f, indent=4, default=json_default)
 
+
 def write_eval_outputs_to_directory(outputs, output_dir: str) -> None:
     """
     Write generated rollout outputs (not scalar scores) to disk.
@@ -457,17 +458,9 @@
         )
 
         if run_dir is not None:
-<<<<<<< HEAD
-            write_eval_scores_to_directory(
-                seed_valset_evaluation.scores_by_val_id,
-                os.path.join(run_dir, "generated_best_outputs_valset"),
-            )
-        num_evals_run += len(seed_valset_evaluation.scores_by_val_id)
-=======
             write_eval_outputs_to_directory(seed_val_outputs, os.path.join(run_dir, "generated_best_outputs_valset"))
 
         num_evals_run += len(seed_val_scores)
->>>>>>> c9532248
 
         gepa_state = GEPAState(
             seed_candidate,
