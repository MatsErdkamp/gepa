--- conflicted
+++ resolved
@@ -19,13 +19,8 @@
     def select_candidate_idx(self, state: GEPAState) -> int:
         assert len(state.program_full_scores_val_set) == len(state.program_candidates)
         return select_program_candidate_from_pareto_front(
-<<<<<<< HEAD
             state.get_pareto_front_mapping(self.frontier_type),
             state.per_program_tracked_scores,
-=======
-            state.program_at_pareto_front_valset,
-            state.program_full_scores_val_set,
->>>>>>> 2241012e
             self.rng,
         )
 
